# Braintrust-only Airflow test - no pytest dependencies
from model.Run_Model import run_model
from model.Configure_Model import set_up_model_configs, cleanup_model_artifacts
import os
import importlib
import time
import uuid
import psycopg2
import snowflake.connector
from typing import List, Dict, Any
from Fixtures.base_fixture import DEBenchFixture

# Dynamic config loading
current_dir = os.path.dirname(os.path.abspath(__file__))
parent_dir_name = os.path.basename(current_dir)
module_path = f"Tests.{parent_dir_name}.Test_Configs"
Test_Configs = importlib.import_module(module_path)

# Generate unique identifiers for parallel execution
test_timestamp = int(time.time())
test_uuid = uuid.uuid4().hex[:8]


def get_fixtures() -> List[DEBenchFixture]:
    """
    Provides custom DEBenchFixture instances for Braintrust evaluation.
    This Airflow test validates that AI can create a PostgreSQL to Snowflake schema drift alerting DAG.
    """
    from Fixtures.Airflow.airflow_fixture import AirflowFixture
    from Fixtures.PostgreSQL.postgres_resources import PostgreSQLFixture
    from Fixtures.Snowflake.snowflake_fixture import SnowflakeFixture
    from Fixtures.GitHub.github_fixture import GitHubFixture

    # Initialize Airflow fixture with test-specific configuration
    custom_airflow_config = {
        "resource_id": f"schema_drift_test_{test_timestamp}_{test_uuid}",
    }

    # Initialize PostgreSQL fixture for workflow data
    custom_postgres_config = {
        "resource_id": f"schema_drift_test_{test_timestamp}_{test_uuid}",
        "load_bulk": True,
        "databases": [
            {
                "name": f"workflow_db_{test_timestamp}_{test_uuid}",
                "sql_file": "postgres_schema.sql",
            }
        ],
    }

    # Initialize Snowflake fixture for drift data
    custom_snowflake_config = {
        "resource_id": f"snowflake_drift_test_{test_timestamp}_{test_uuid}",
        "database": f"DRIFT_DB_{test_timestamp}_{test_uuid}",
        "schema": f"SCHEMA_DRIFT_{test_timestamp}_{test_uuid}",
        "sql_file": "snowflake_schema.sql",
    }

    # Initialize GitHub fixture for PR and branch management
    custom_github_config = {
        "resource_id": f"test_airflow_drift_test_{test_timestamp}_{test_uuid}",
    }

    airflow_fixture = AirflowFixture(custom_config=custom_airflow_config)
    postgres_fixture = PostgreSQLFixture(custom_config=custom_postgres_config)
    snowflake_fixture = SnowflakeFixture(custom_config=custom_snowflake_config)
    github_fixture = GitHubFixture(custom_config=custom_github_config)

    return [airflow_fixture, postgres_fixture, snowflake_fixture, github_fixture]


def create_model_inputs(
    base_model_inputs: Dict[str, Any], fixtures: List[DEBenchFixture]
) -> Dict[str, Any]:
    """
    Create test-specific config using the set-up fixtures.
    This function has access to all fixture data after setup and dynamically
    updates the task description with GitHub branch and PR information.
    """
    import os
    from extract_test_configs import create_config_from_fixtures

    # Get GitHub fixture to access manager for dynamic branch/PR creation
    github_fixture = next(
        (f for f in fixtures if f.get_resource_type() == "github_resource"), None
    )

    if not github_fixture:
        raise Exception(
            "GitHub fixture not found - required for branch and PR management"
        )

    # Get the GitHub manager from the fixture
    github_resource_data = getattr(github_fixture, "_resource_data", None)
    if not github_resource_data:
        raise Exception("GitHub resource data not available")

    github_manager = github_resource_data.get("github_manager")
    if not github_manager:
        raise Exception("GitHub manager not available")

    # Generate dynamic branch and PR names
    pr_title = f"Add PostgreSQL to Snowflake Schema Drift Alerting {test_timestamp}_{test_uuid}"
    branch_name = f"feature/schema-drift-alerting-{test_timestamp}_{test_uuid}"

    # Start with the original user input from Test_Configs
    task_description = Test_Configs.User_Input

    # Add merge step to user input
    task_description = github_manager.add_merge_step_to_user_input(task_description)

    # Replace placeholders with dynamic values
    task_description = task_description.replace("BRANCH_NAME", branch_name)
    task_description = task_description.replace("PR_NAME", pr_title)

    # Set up GitHub secrets for Astro access
    github_manager.check_and_update_gh_secrets(
        secrets={
            "ASTRO_ACCESS_TOKEN": os.environ["ASTRO_ACCESS_TOKEN"],
        }
    )

    print(f"🔧 Generated dynamic branch name: {branch_name}")
    print(f"🔧 Generated dynamic PR title: {pr_title}")

    # Use the helper to automatically create config from all fixtures
    return {
        **base_model_inputs,
        "model_configs": create_config_from_fixtures(fixtures),
        "task_description": task_description,
    }


def validate_test(model_result, fixtures=None):
    """
    Validates that the AI agent successfully created a PostgreSQL to Snowflake schema drift alerting DAG.

    Expected behavior:
    - DAG should be created with name "schema_drift_alerting_etl"
    - DAG should extract schema data from PostgreSQL step_definitions and workflow_step_runs
    - DAG should detect schema drift by comparing runtime vs expected schemas
    - DAG should load drift events into Snowflake schema_drift_events table

    Args:
        model_result: The result from the AI model execution
        fixtures: List of DEBenchFixture instances used in the test

    Returns:
        dict: Contains 'score' float and 'metadata' dict with validation details
    """
    # Create comprehensive test steps for validation
    test_steps = [
        {
            "name": "Agent Task Execution",
            "description": "AI Agent executes task to create Schema Drift Alerting DAG",
            "status": "running",
            "Result_Message": "Checking if AI agent executed the Airflow DAG creation task...",
        },
        {
            "name": "Git Branch Creation",
            "description": "Verify that git branch was created with the correct name",
            "status": "running",
            "Result_Message": "Checking if git branch exists...",
        },
        {
            "name": "PR Creation and Merge",
            "description": "Verify that PR was created and merged successfully",
            "status": "running",
            "Result_Message": "Checking if PR was created and merged...",
        },
        {
            "name": "GitHub Action Completion",
            "description": "Verify that GitHub action completed successfully",
            "status": "running",
            "Result_Message": "Waiting for GitHub action to complete...",
        },
        {
            "name": "Airflow Redeployment",
            "description": "Verify that Airflow redeployed after GitHub action",
            "status": "running",
            "Result_Message": "Checking if Airflow redeployed successfully...",
        },
        {
            "name": "DAG Creation Validation",
            "description": "Verify that schema_drift_alerting_etl was created in Airflow",
            "status": "running",
            "Result_Message": "Validating that Schema Drift Alerting DAG exists in Airflow...",
        },
        {
            "name": "DAG Execution and Monitoring",
            "description": "Trigger the DAG and verify it runs successfully",
            "status": "running",
            "Result_Message": "Triggering DAG and monitoring execution...",
        },
        {
            "name": "PostgreSQL Source Data Validation",
            "description": "Verify source data in step_definitions and workflow_step_runs tables",
            "status": "running",
            "Result_Message": "Checking source data in PostgreSQL...",
        },
        {
            "name": "Snowflake Target Table Creation",
            "description": "Verify that schema_drift_events table was created in Snowflake",
            "status": "running",
            "Result_Message": "Checking if schema_drift_events table exists in Snowflake...",
        },
        {
            "name": "Schema Drift Detection Validation",
            "description": "Verify that schema drift detection logic worked correctly",
            "status": "running",
            "Result_Message": "Validating schema drift detection results...",
        },
    ]

    try:
        # Step 1: Check that the agent task executed
        if not model_result or model_result.get("status") == "failed":
            test_steps[0]["status"] = "failed"
            test_steps[0]["Result_Message"] = "❌ AI Agent task execution failed or returned no result"
            return {"score": 0.0, "metadata": {"test_steps": test_steps}}

        test_steps[0]["status"] = "passed"
        test_steps[0]["Result_Message"] = "✅ AI Agent completed task execution successfully"

        # Get fixtures for Airflow, PostgreSQL, Snowflake, and GitHub
        airflow_fixture = next((f for f in fixtures if f.get_resource_type() == "airflow_resource"), None) if fixtures else None
        postgres_fixture = next((f for f in fixtures if f.get_resource_type() == "postgres_resource"), None) if fixtures else None
        snowflake_fixture = next((f for f in fixtures if f.get_resource_type() == "snowflake_resource"), None) if fixtures else None
        github_fixture = next((f for f in fixtures if f.get_resource_type() == "github_resource"), None) if fixtures else None

        if not airflow_fixture:
            raise Exception("Airflow fixture not found")
        if not postgres_fixture:
            raise Exception("PostgreSQL fixture not found")
        if not snowflake_fixture:
            raise Exception("Snowflake fixture not found")
        if not github_fixture:
            raise Exception("GitHub fixture not found")

        # Get resource data
        airflow_resource_data = getattr(airflow_fixture, "_resource_data", None)
        if not airflow_resource_data:
            raise Exception("Airflow resource data not available")

        postgres_resource_data = getattr(postgres_fixture, "_resource_data", None)
        if not postgres_resource_data:
            raise Exception("PostgreSQL resource data not available")

        snowflake_resource_data = getattr(snowflake_fixture, "_resource_data", None)
        if not snowflake_resource_data:
            raise Exception("Snowflake resource data not available")

        github_resource_data = getattr(github_fixture, "_resource_data", None)
        if not github_resource_data:
            raise Exception("GitHub resource data not available")

        airflow_instance = airflow_resource_data["airflow_instance"]
        base_url = airflow_resource_data["base_url"]
        github_manager = github_resource_data.get("github_manager")

        if not github_manager:
            raise Exception("GitHub manager not available")

        # Generate the same branch and PR names used in create_model_inputs
        pr_title = f"Add PostgreSQL to Snowflake Schema Drift Alerting {test_timestamp}_{test_uuid}"
        branch_name = f"feature/schema-drift-alerting-{test_timestamp}_{test_uuid}"

        # Requirements snapshot now captured in agent_code_snapshot (see branch verification step)

        # Step 2-6: GitHub and Airflow workflow
        print(f"🔍 Checking for branch: {branch_name}")
        time.sleep(10)

        branch_exists, test_steps[1] = github_manager.verify_branch_exists(branch_name, test_steps[1])
        if not branch_exists:
            test_steps[1]["status"] = "failed"
            return {"score": 0.0, "metadata": {"test_steps": test_steps}}

        test_steps[1]["status"] = "passed"
        test_steps[1]["Result_Message"] = f"✅ Git branch '{branch_name}' created successfully"

        # Capture agent's code snapshot for observability (after branch verification)
        print(f"📸 Capturing agent code snapshot from branch: {branch_name}")
        print(f"🔍 DEBUG: About to call get_multiple_file_contents_from_branch")
        try:
            agent_code_snapshot = github_manager.get_multiple_file_contents_from_branch(
                branch_name=branch_name,
                paths_to_capture=[
                    "dags/",  # All DAG files created by the agent
                    "requirements.txt",  # Root requirements file
                    "Requirements/requirements.txt"  # Alternative requirements location
                ]
            )
            print(f"🔍 DEBUG: Successfully received agent_code_snapshot with type: {type(agent_code_snapshot)}")
            print(f"✅ Agent code snapshot captured: {agent_code_snapshot['summary']['total_files']} files "
                  f"({agent_code_snapshot['summary']['total_size_bytes']} bytes)")
            
            # Store snapshot in base test metadata immediately (incremental capture)
            test_steps.append({
                "name": "Agent Code Snapshot Capture",
                "description": "Capture exact code created by agent for debugging",
                "status": "passed",
                "Result_Message": f"✅ Captured {agent_code_snapshot['summary']['total_files']} files "
                                f"({agent_code_snapshot['summary']['total_size_bytes']} bytes) from branch {branch_name}",
                "agent_code_snapshot": agent_code_snapshot,
                "capture_timestamp": agent_code_snapshot["capture_timestamp"],
                "branch_captured": branch_name
            })
            print(f"📋 Agent code snapshot added to test metadata for immediate availability")
            
        except Exception as e:
            print(f"⚠️ Failed to capture agent code snapshot: {e}")
            agent_code_snapshot = None
            # Still add a test step to show the attempt
            test_steps.append({
                "name": "Agent Code Snapshot Capture", 
                "description": "Capture exact code created by agent for debugging",
                "status": "failed",
                "Result_Message": f"❌ Failed to capture code snapshot: {str(e)}",
                "agent_code_snapshot": None,
                "capture_error": str(e)
            })

        # PR creation and merge
        pr_exists, test_steps[2] = github_manager.find_and_merge_pr(
            pr_title=pr_title,
            test_step=test_steps[2],
            commit_title=pr_title,
            merge_method="squash",
            build_info={
                "deploymentId": airflow_resource_data["deployment_id"],
                "deploymentName": airflow_resource_data["deployment_name"],
            },
        )

        if not pr_exists:
            test_steps[2]["status"] = "failed"
            test_steps[2]["Result_Message"] = "❌ Unable to find and merge PR"
            return {"score": 0.0, "metadata": {"test_steps": test_steps}}

        test_steps[2]["status"] = "passed"
        test_steps[2]["Result_Message"] = f"✅ PR '{pr_title}' created and merged successfully"

        # GitHub action completion with CI failure details
        action_status = github_manager.check_if_action_is_complete(pr_title=pr_title, return_details=True)
        
        if not action_status["completed"]:
            test_steps[3]["status"] = "failed"
            test_steps[3]["Result_Message"] = f"❌ GitHub action timed out (status: {action_status['status']})"
            test_steps[3]["action_status"] = action_status
            return {"score": 0.0, "metadata": {"test_steps": test_steps}}
        elif not action_status["success"]:
            test_steps[3]["status"] = "failed"
            test_steps[3]["Result_Message"] = f"❌ GitHub action failed (conclusion: {action_status['conclusion']})"
            test_steps[3]["action_status"] = action_status
            return {"score": 0.0, "metadata": {"test_steps": test_steps}}
        else:
            test_steps[3]["status"] = "passed"
            test_steps[3]["Result_Message"] = "✅ GitHub action completed successfully"
            test_steps[3]["action_status"] = action_status

        # Airflow redeployment
        if not airflow_instance.wait_for_airflow_to_be_ready():
            test_steps[4]["status"] = "failed"
            test_steps[4]["Result_Message"] = "❌ Airflow instance did not redeploy successfully"
            return {"score": 0.0, "metadata": {"test_steps": test_steps}}

        test_steps[4]["status"] = "passed"
        test_steps[4]["Result_Message"] = "✅ Airflow redeployed successfully after GitHub action"

        # DAG existence check
        dag_name = "schema_drift_alerting_etl"
        print(f"🔍 Checking for DAG: {dag_name} in Airflow at {base_url}")

        if airflow_instance.verify_airflow_dag_exists(dag_name):
            test_steps[5]["status"] = "passed"
            test_steps[5]["Result_Message"] = f"✅ DAG '{dag_name}' found in Airflow"
        else:
            test_steps[5]["status"] = "failed"
            test_steps[5]["Result_Message"] = f"❌ DAG '{dag_name}' not found in Airflow"
            return {"score": 0.0, "metadata": {"test_steps": test_steps}}

        # DAG execution
        print(f"🔍 Triggering DAG: {dag_name}")
        dag_run_id = airflow_instance.unpause_and_trigger_airflow_dag(dag_name)

        if not dag_run_id:
            test_steps[6]["status"] = "failed"
            test_steps[6]["Result_Message"] = "❌ Failed to trigger DAG"
            return {"score": 0.0, "metadata": {"test_steps": test_steps}}

        # Monitor the DAG run until completion
        airflow_instance.verify_dag_id_ran(dag_name, dag_run_id)
        test_steps[6]["status"] = "passed"
        test_steps[6]["Result_Message"] = f"✅ DAG '{dag_name}' executed successfully (run_id: {dag_run_id})"

        # Capture comprehensive DAG information for debugging (source, import errors, task logs)
        print("📊 Capturing comprehensive DAG information for debugging...")
        try:
            comprehensive_dag_info = airflow_instance.get_comprehensive_dag_info(
                dag_id=dag_name,
                dag_run_id=dag_run_id,
                github_manager=github_manager,
            )

<<<<<<< HEAD
            # Add requirements.txt snapshot to comprehensive DAG info
            print(f"📦 Adding requirements.txt snapshot from feature branch: {branch_name}")
            req_snapshot = None
            candidate_paths = ["Requirements/requirements.txt", "requirements.txt"]
            
            for path in candidate_paths:
                try:
                    content = github_manager.get_file_content(path, branch_name)
                    if content is not None:
                        req_snapshot = {"path": path, "content": content}
                        print(f"✅ Found requirements.txt at {path}")
                        break
                except Exception as e:
                    print(f"⚠️ Could not read {path} from {branch_name}: {e}")
                    continue

            if req_snapshot:
                comprehensive_dag_info["requirements_snapshot"] = req_snapshot
                print(f"📄 Requirements snapshot added to comprehensive DAG info ({len(req_snapshot['content'])} chars)")
=======
            # Add agent code snapshot to comprehensive DAG info (captured earlier)
            if agent_code_snapshot:
                comprehensive_dag_info["agent_code_snapshot"] = agent_code_snapshot
                print(f"📸 Agent code snapshot added to comprehensive DAG info: "
                      f"{agent_code_snapshot['summary']['total_files']} files, "
                      f"{agent_code_snapshot['summary']['total_size_bytes']} bytes")
>>>>>>> 80d3bcbd
            else:
                print("⚠️ Agent code snapshot not available")

            dag_source = comprehensive_dag_info.get("dag_source", {})
            import_errors = comprehensive_dag_info.get("import_errors", [])

            if dag_source.get("source_code"):
                print(
                    f"📄 DAG source code captured ({len(dag_source['source_code'])} characters)"
                )
                print(
                    f"📄 Source code preview: {dag_source['source_code'][:200]}..."
                )
            else:
                print("⚠️ DAG source code not available from Airflow - check agent_code_snapshot for actual files")

            if import_errors:
                print(f"❌ Found {len(import_errors)} import errors")
                for error in import_errors:
                    print(
                        f"   - {error.get('filename', 'Unknown')}: {error.get('stack_trace', 'No details')}"
                    )
            else:
                print("✅ No DAG import errors found")

            # Attach to test metadata
            test_steps.append(
                {
                    "name": "DAG Information Capture",
                    "description": "Capture comprehensive DAG information for debugging",
                    "status": "passed",
                    "Result_Message": "✅ Comprehensive DAG information captured successfully",
                    "comprehensive_dag_info": comprehensive_dag_info,
                    "dag_source_code": dag_source.get("source_code"),
                    "dag_file_path": dag_source.get("file_path"),
                    "dag_import_errors": import_errors,
                    "task_logs_summary": {
                        task_id: {
                            "state": task_info.get("state"),
                            "duration": task_info.get("duration"),
                            "log_length": len(task_info.get("logs", "")),
                        }
                        for task_id, task_info in comprehensive_dag_info.get("task_logs", {}).items()
                    },
                }
            )

        except Exception as e:
            print(f"⚠️ Could not capture comprehensive DAG info: {e}")
            test_steps.append(
                {
                    "name": "DAG Information Capture",
                    "description": "Capture comprehensive DAG information for debugging",
                    "status": "failed",
                    "Result_Message": f"❌ Failed to capture DAG information: {str(e)}",
                }
            )

        # Step 8: PostgreSQL Source Data Validation
        try:
            postgres_config = postgres_resource_data.get("databases", [{}])[0]
            postgres_db_name = postgres_config.get("name", "")

            postgres_conn = psycopg2.connect(
                host=os.getenv("POSTGRES_HOSTNAME"),
                port=os.getenv("POSTGRES_PORT"),
                user=os.getenv("POSTGRES_USERNAME"),
                password=os.getenv("POSTGRES_PASSWORD"),
                database=postgres_db_name,
                sslmode="require",
            )
            postgres_cur = postgres_conn.cursor()

            # Check both source tables
            postgres_cur.execute("SELECT COUNT(*) FROM step_definitions")
            step_defs_count = postgres_cur.fetchone()[0]

            postgres_cur.execute("SELECT COUNT(*) FROM workflow_step_runs")
            step_runs_count = postgres_cur.fetchone()[0]

            if step_defs_count > 0 and step_runs_count > 0:
                test_steps[7]["status"] = "passed"
                test_steps[7]["Result_Message"] = f"✅ PostgreSQL source data validated: {step_defs_count} step definitions, {step_runs_count} step runs"
            else:
                test_steps[7]["status"] = "failed"
                test_steps[7]["Result_Message"] = f"❌ Insufficient source data: {step_defs_count} step definitions, {step_runs_count} step runs"

            postgres_cur.close()
            postgres_conn.close()

        except Exception as e:
            test_steps[7]["status"] = "failed"
            test_steps[7]["Result_Message"] = f"❌ PostgreSQL validation error: {str(e)}"

        # Step 9 & 10: Snowflake Target Data Validation
        try:
            # Get Snowflake connection details from fixture
            database_name = snowflake_resource_data.get("database_name")
            schema_name = snowflake_resource_data.get("schema_name")

            snowflake_conn = snowflake.connector.connect(
                account=os.getenv("SNOWFLAKE_ACCOUNT"),
                user=os.getenv("SNOWFLAKE_USERNAME"),
                password=os.getenv("SNOWFLAKE_PASSWORD"),
                database=database_name,
                schema=schema_name,
                warehouse=os.getenv("SNOWFLAKE_WAREHOUSE"),
                role=os.getenv("SNOWFLAKE_ROLE", "SYSADMIN"),
            )
            snowflake_cur = snowflake_conn.cursor()

            # Check if schema_drift_events table was created and has data
            snowflake_cur.execute("SELECT COUNT(*) FROM schema_drift_events")
            drift_events_count = snowflake_cur.fetchone()[0]

            if drift_events_count >= 0:  # Table exists even if no records
                test_steps[8]["status"] = "passed"
                test_steps[8]["Result_Message"] = f"✅ Snowflake schema_drift_events table created with {drift_events_count} records"

                # Step 10: Validate schema drift detection logic
                if drift_events_count > 0:
                    # Check for required columns in drift events
                    snowflake_cur.execute("""
                        SELECT drift_detected, drift_type, severity_level 
                        FROM schema_drift_events 
                        LIMIT 1
                    """)
                    sample_record = snowflake_cur.fetchone()

                    if sample_record:
                        test_steps[9]["status"] = "passed"
                        test_steps[9]["Result_Message"] = f"✅ Schema drift detection validated: found drift events with proper structure"
                    else:
                        test_steps[9]["status"] = "failed"
                        test_steps[9]["Result_Message"] = "❌ Schema drift events exist but lack proper structure"
                else:
                    test_steps[9]["status"] = "passed"
                    test_steps[9]["Result_Message"] = "✅ Schema drift detection completed (no drift detected - which is valid)"
            else:
                test_steps[8]["status"] = "failed"
                test_steps[8]["Result_Message"] = "❌ Snowflake schema_drift_events table not found"
                test_steps[9]["status"] = "failed"
                test_steps[9]["Result_Message"] = "❌ Cannot validate drift detection - table not found"

            snowflake_cur.close()
            snowflake_conn.close()

        except Exception as e:
            test_steps[8]["status"] = "failed"
            test_steps[8]["Result_Message"] = f"❌ Snowflake validation error: {str(e)}"
            test_steps[9]["status"] = "failed"
            test_steps[9]["Result_Message"] = f"❌ Snowflake validation error: {str(e)}"

    except Exception as e:
        # Mark any unfinished steps as failed
        for step in test_steps:
            if step["status"] == "running":
                step["status"] = "failed"
                step["Result_Message"] = f"❌ Validation error: {str(e)}"

    # Calculate score as the fraction of steps that passed
    passed_steps = sum([step["status"] == "passed" for step in test_steps])
    total_steps = len(test_steps)
    score = passed_steps / total_steps

    print(f"🎯 Validation completed: {passed_steps}/{total_steps} steps passed (Score: {score:.2f})")

    return {
        "score": score,
        "metadata": {"test_steps": test_steps},
    }<|MERGE_RESOLUTION|>--- conflicted
+++ resolved
@@ -294,7 +294,7 @@
             print(f"🔍 DEBUG: Successfully received agent_code_snapshot with type: {type(agent_code_snapshot)}")
             print(f"✅ Agent code snapshot captured: {agent_code_snapshot['summary']['total_files']} files "
                   f"({agent_code_snapshot['summary']['total_size_bytes']} bytes)")
-            
+
             # Store snapshot in base test metadata immediately (incremental capture)
             test_steps.append({
                 "name": "Agent Code Snapshot Capture",
@@ -307,13 +307,13 @@
                 "branch_captured": branch_name
             })
             print(f"📋 Agent code snapshot added to test metadata for immediate availability")
-            
+
         except Exception as e:
             print(f"⚠️ Failed to capture agent code snapshot: {e}")
             agent_code_snapshot = None
             # Still add a test step to show the attempt
             test_steps.append({
-                "name": "Agent Code Snapshot Capture", 
+                "name": "Agent Code Snapshot Capture",
                 "description": "Capture exact code created by agent for debugging",
                 "status": "failed",
                 "Result_Message": f"❌ Failed to capture code snapshot: {str(e)}",
@@ -343,7 +343,7 @@
 
         # GitHub action completion with CI failure details
         action_status = github_manager.check_if_action_is_complete(pr_title=pr_title, return_details=True)
-        
+
         if not action_status["completed"]:
             test_steps[3]["status"] = "failed"
             test_steps[3]["Result_Message"] = f"❌ GitHub action timed out (status: {action_status['status']})"
@@ -403,7 +403,6 @@
                 github_manager=github_manager,
             )
 
-<<<<<<< HEAD
             # Add requirements.txt snapshot to comprehensive DAG info
             print(f"📦 Adding requirements.txt snapshot from feature branch: {branch_name}")
             req_snapshot = None
@@ -419,18 +418,10 @@
                 except Exception as e:
                     print(f"⚠️ Could not read {path} from {branch_name}: {e}")
                     continue
-
+            
             if req_snapshot:
                 comprehensive_dag_info["requirements_snapshot"] = req_snapshot
                 print(f"📄 Requirements snapshot added to comprehensive DAG info ({len(req_snapshot['content'])} chars)")
-=======
-            # Add agent code snapshot to comprehensive DAG info (captured earlier)
-            if agent_code_snapshot:
-                comprehensive_dag_info["agent_code_snapshot"] = agent_code_snapshot
-                print(f"📸 Agent code snapshot added to comprehensive DAG info: "
-                      f"{agent_code_snapshot['summary']['total_files']} files, "
-                      f"{agent_code_snapshot['summary']['total_size_bytes']} bytes")
->>>>>>> 80d3bcbd
             else:
                 print("⚠️ Agent code snapshot not available")
 

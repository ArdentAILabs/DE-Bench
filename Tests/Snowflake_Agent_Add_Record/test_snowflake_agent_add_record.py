--- conflicted
+++ resolved
@@ -80,11 +80,8 @@
 
     # SECTION 1: SETUP THE TEST
     config_results = None
-<<<<<<< HEAD
     custom_info = {"mode": request.config.getoption("--mode")}
-=======
-    model_result = None  # Initialize to prevent cleanup errors
->>>>>>> 62f171da
+
     try:
         print("Snowflake database and schema setup completed by fixture")
         
@@ -135,23 +132,8 @@
         # SECTION 3: RUN THE MODEL
         start_time = time.time()
         print("Running model to add new user record...")
-<<<<<<< HEAD
         model_result = run_model(container=None, task=Test_Configs.User_Input, configs=Test_Configs.Configs,extra_information = custom_info)
-=======
-        model_result = run_model(
-            container=None,
-            task=Test_Configs.User_Input,
-            configs=Test_Configs.Configs,
-            extra_information={
-                "useArdent": True,
-                "publicKey": supabase_account_resource["publicKey"],
-                "secretKey": supabase_account_resource["secretKey"],
-            }
-        )
-        print(f"Model result: {model_result}")
-
-        
->>>>>>> 62f171da
+
         end_time = time.time()
         print(f"Model execution completed. Result: {model_result}")
         request.node.user_properties.append(("model_runtime", end_time - start_time))

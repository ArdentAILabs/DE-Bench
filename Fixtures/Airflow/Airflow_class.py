--- conflicted
+++ resolved
@@ -894,23 +894,7 @@
 
         retries = 10
         while retries > 0:
-<<<<<<< HEAD
-            print(f"Checking if Airflow webserver is ready... {retries} retries left")
-            response = requests.get(
-                f"{self.host}/health",
-                headers={"Authorization": f"Bearer {self.api_token}"},
-            )
-
-            if response.status_code == 401:
-                print(
-                    f"WARNING: 401 Unauthorized Encountered while querying Airflow webserver status. "
-                    f"Will retry. {retries} retries left. Message: {response.text}"
-                )
-            elif response.status_code == 200:
-                print("Airflow webserver is ready")
-                return True
-
-=======
+
             print(f"Checking if Airflow webserver and API are ready... {retries} retries left")
             
             # Check BOTH endpoints (following backend pattern)
@@ -978,7 +962,6 @@
             except requests.RequestException as e:
                 print(f"Request error checking readiness (will retry): {e}")
             
->>>>>>> 585bb896
             retries -= 1
             time.sleep(60)
 
